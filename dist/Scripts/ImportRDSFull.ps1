  <#
.SYNOPSIS
Imports a cert from WACS renewal into the RD Gateway, RD Listener, RD WebAccess, RD Redirector and RD Connection Broker

.DESCRIPTION
Note that this script is intended to be run via the install script plugin from win-acme via the batch script wrapper. As such, we use positional parameters to avoid issues with using a dash in the cmd line. 

Proper information should be available here

https://github.com/PKISharp/win-acme/wiki/Install-Script

or more generally, here

https://github.com/PKISharp/win-acme/wiki/Example-Scripts

.PARAMETER NewCertThumbprint
The exact thumbprint of the cert to be imported. The script will copy this cert to the Personal store if not already there.

.PARAMETER RDCB
This parameter specifies the Remote Desktop Connection Broker (RD Connection Broker) server for a Remote Desktop deployment.
<<<<<<< HEAD
If you don't specify a value, the script uses the local computer's fully qualified domain name (FQDN).
=======
If you don't specify a value, the cmdlet uses the local computer's fully qualified domain name (FQDN).
>>>>>>> b15150d1

.EXAMPLE 

ImportRDS.ps1 <certThumbprint> <ConnectionBroker.contoso.com>

.NOTES
The private key of the letsencrypt certificate needs to be exportable. Set "PrivateKeyExportable" in settings.json to true.

#>

param(
    [Parameter(Position=0,Mandatory=$true)]
    [string]$NewCertThumbprint,
    [Parameter(Position=1,Mandatory=$false)]
    [string]$RDCB
)
if (-not $PSBoundParameters.ContainsKey('RDCB')) {$RDCB = (Get-WmiObject win32_computersystem).DNSHostName+"."+(Get-WmiObject win32_computersystem).Domain} 
try 
{
	Import-Module RemoteDesktopServices
}
catch 
{
	"Cert thumbprint was not set successfully to RDP listener"
	"Error: $($Error[0])"
	return
}
$CertInStore = Get-ChildItem -Path Cert:\LocalMachine\My -Recurse | Where-Object { $_.thumbprint -eq $NewCertThumbprint} | Sort-Object -Descending | Select-Object -f 1
if ($CertInStore) 
{
    try 
	{
        Set-Item -Path RDS:\GatewayServer\SSLCertificate\Thumbprint -Value $CertInStore.Thumbprint -ErrorAction Stop
        Restart-Service TSGateway -Force -ErrorAction Stop
        "Cert thumbprint set to RD Gateway listener and service restarted"
		wmic /namespace:\\root\cimv2\TerminalServices PATH Win32_TSGeneralSetting Set SSLCertificateSHA1Hash="$($CertInStore.Thumbprint)"
    } 
	catch 
	{
        "Cert thumbprint was not set successfully to RD Gateway"
        "Error: $($Error[0])"
		return
    }
    try 
	{
		wmic /namespace:\\root\cimv2\TerminalServices PATH Win32_TSGeneralSetting Set SSLCertificateSHA1Hash="$($CertInStore.Thumbprint)"
        # This method might work, but wmi method is more reliable
        #Set-ItemProperty 'HKLM:\SYSTEM\CurrentControlSet\Control\Terminal Server\WinStations\RDP-Tcp' -Name SSLCertificateSHA1Hash -Value $CertInStore.Thumbprint -ErrorAction Stop
        "Cert thumbprint set to RDP listener"
    } 
	catch 
	{
        "Cert thumbprint was not set successfully to RDP listener"
        "Error: $($Error[0])"
		return
    }
    try
	{
        Add-Type -AssemblyName 'System.Web'
        $tempPasswordPfx = [System.Web.Security.Membership]::GeneratePassword(10, 5) | ConvertTo-SecureString -Force -AsPlainText
        $tempPfxPath = New-TemporaryFile | Rename-Item -PassThru -NewName { $_.name -Replace '\.tmp$','.pfx' } 
        (Export-PfxCertificate -Cert $CertInStore -FilePath $tempPfxPath -Force -NoProperties -Password $tempPasswordPfx) | out-null
    }
	catch 
	{
        "Could not export temporary Certificte. RD Gateway, RD WebAccess, RD Redirector and RD Connection Broker certificates not set."
        "Error: $($Error[0])"
		return
    }
    try 
	{
        # Configure RDPublishing Certificate for RDS
        set-RDCertificate -Role RDPublishing `
           -ImportPath $tempPfxPath `
           -Password $tempPasswordPfx `
           -ConnectionBroker $RDCB -Force
        "RDPublishing Certificate for RDS was set"
    } 
	catch 
	{
        "RDPublishing Certificate for RDS was not set"
        "Error: $($Error[0])"
		return
    }
    try 
	{
        # Configure RDWebAccess Certificate for RDS
        set-RDCertificate -Role RDWebAccess `
           -ImportPath $tempPfxPath `
           -Password $tempPasswordPfx `
           -ConnectionBroker $RDCB -Force
       "RDWebAccess Certificate for RDS was set" 
    } 
	catch 
	{
        "RDWebAccess Certificate for RDS was not set"
        "Error: $($Error[0])"
		return
    }
    try 
	{
        # Configure RDRedirector Certificate for RDS
        set-RDCertificate -Role RDRedirector `
           -ImportPath $tempPfxPath `
           -Password $tempPasswordPfx `
           -ConnectionBroker $RDCB -force
        "RDRedirector Certificate for RDS was set"
    } 
	catch 
	{
        "RDRedirector Certificate for RDS was not set"
        "Error: $($Error[0])"
		return
    }
    try 
	{
        # Configure RDGateway Certificate for RDS
        set-RDCertificate -Role RDGateway `
           -ImportPath $tempPfxPath `
           -Password $tempPasswordPfx `
           -ConnectionBroker $RDCB -force
        "RDGateway Certificate for RDS was set"
    } 
	catch 
	{
        "RDGateway Certificate for RDS was not set"
        "Error: $($Error[0])"
		return
    }
    # Cleanup the temporary PFX file
    Remove-Item -Path $tempPfxPath
} 
else 
{
    "Cert thumbprint not found in the My cert store... have you specified --certificatestore My?"
}
 <|MERGE_RESOLUTION|>--- conflicted
+++ resolved
@@ -18,11 +18,7 @@
 
 .PARAMETER RDCB
 This parameter specifies the Remote Desktop Connection Broker (RD Connection Broker) server for a Remote Desktop deployment.
-<<<<<<< HEAD
 If you don't specify a value, the script uses the local computer's fully qualified domain name (FQDN).
-=======
-If you don't specify a value, the cmdlet uses the local computer's fully qualified domain name (FQDN).
->>>>>>> b15150d1
 
 .EXAMPLE 
 
