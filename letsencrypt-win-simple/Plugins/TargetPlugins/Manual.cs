<<<<<<< HEAD
﻿using LetsEncrypt.ACME.Simple.Services;
using System.Collections.Generic;
using System.Linq;

namespace LetsEncrypt.ACME.Simple.Plugins.TargetPlugins
{
    class Manual : ManualPlugin, ITargetPlugin
    {
        string IHasName.Name
        {
            get
            {
                return nameof(Manual);
            }
        }

        string ITargetPlugin.Description
        {
            get
            {
                return "Manually input host names";
            }
        }

        Target ITargetPlugin.Default(Options options)
        {
            if (!string.IsNullOrEmpty(options.ManualHost))
            {
                var fqdns = ParseSanList(options.ManualHost);
                if (fqdns != null)
                {
                    return new Target()
                    {
                        Host = fqdns.First(),
                        WebRootPath = options.WebRoot,
                        AlternativeNames = fqdns
                    };
                }
            }
            return null;
        }

        Target ITargetPlugin.Aquire(Options options)
        {
            return InputTarget(nameof(Manual), new[] { "Enter a site path (the web root of the host for http authentication)" });
        }

        Target ITargetPlugin.Refresh(Options options, Target scheduled)
        {
            return scheduled;
        }
    }
=======
﻿using LetsEncrypt.ACME.Simple.Clients;
using LetsEncrypt.ACME.Simple.Services;
using System.Collections.Generic;
using System.Linq;

namespace LetsEncrypt.ACME.Simple.Plugins.TargetPlugins
{
    class Manual : ScriptClient, ITargetPlugin
    {
        string IHasName.Name => nameof(Manual);
        string IHasName.Description => "Manually input host names";

        Target ITargetPlugin.Default(Options options)
        {
            if (!string.IsNullOrEmpty(options.ManualHost))
            {
                return Create(options, ParseSanList(options.ManualHost));
            }
            return null;
        }

        Target ITargetPlugin.Aquire(Options options, InputService input)
        {
            List<string> sanList = ParseSanList(input.RequestString("Enter comma-separated list of host names, starting with the primary one"));
            if (sanList != null)
            {
                return Create(options, sanList);
            }
            return null;
        }

        Target Create(Options options, List<string> sanList)
        {
            return new Target()
            {
                Host = sanList.First(),
                HostIsDns = true,
                IIS = options.ManualTargetIsIIS,
                AlternativeNames = sanList,
                PluginName = PluginName
            };
        }

        Target ITargetPlugin.Refresh(Options options, Target scheduled)
        {
            return scheduled;
        }

        private List<string> ParseSanList(string input)
        {
            var ret = new List<string>();
            if (!string.IsNullOrEmpty(input))
            {
                ret.AddRange(input.
                                ToLower().
                                Split(',').
                                Where(x => !string.IsNullOrWhiteSpace(x)).
                                Select(x => x.Trim()).
                                Distinct());
            }
            if (ret.Count > Settings.maxNames)
            {
                Program.Log.Error($"You entered too many hosts for a single certificate. Let's Encrypt currently has a maximum of {Settings.maxNames} alternative names per certificate.");
                return null;
            }
            if (ret.Count == 0)
            {
                Program.Log.Error("No host names provided.");
                return null;
            }
            return ret;
        }
    }
>>>>>>> af1517e5
}<|MERGE_RESOLUTION|>--- conflicted
+++ resolved
@@ -1,129 +1,74 @@
-<<<<<<< HEAD
-﻿using LetsEncrypt.ACME.Simple.Services;
-using System.Collections.Generic;
-using System.Linq;
-
-namespace LetsEncrypt.ACME.Simple.Plugins.TargetPlugins
-{
-    class Manual : ManualPlugin, ITargetPlugin
-    {
-        string IHasName.Name
-        {
-            get
-            {
-                return nameof(Manual);
-            }
-        }
-
-        string ITargetPlugin.Description
-        {
-            get
-            {
-                return "Manually input host names";
-            }
-        }
-
-        Target ITargetPlugin.Default(Options options)
-        {
-            if (!string.IsNullOrEmpty(options.ManualHost))
-            {
-                var fqdns = ParseSanList(options.ManualHost);
-                if (fqdns != null)
-                {
-                    return new Target()
-                    {
-                        Host = fqdns.First(),
-                        WebRootPath = options.WebRoot,
-                        AlternativeNames = fqdns
-                    };
-                }
-            }
-            return null;
-        }
-
-        Target ITargetPlugin.Aquire(Options options)
-        {
-            return InputTarget(nameof(Manual), new[] { "Enter a site path (the web root of the host for http authentication)" });
-        }
-
-        Target ITargetPlugin.Refresh(Options options, Target scheduled)
-        {
-            return scheduled;
-        }
-    }
-=======
-﻿using LetsEncrypt.ACME.Simple.Clients;
-using LetsEncrypt.ACME.Simple.Services;
-using System.Collections.Generic;
-using System.Linq;
-
-namespace LetsEncrypt.ACME.Simple.Plugins.TargetPlugins
-{
-    class Manual : ScriptClient, ITargetPlugin
-    {
-        string IHasName.Name => nameof(Manual);
-        string IHasName.Description => "Manually input host names";
-
-        Target ITargetPlugin.Default(Options options)
-        {
-            if (!string.IsNullOrEmpty(options.ManualHost))
-            {
+﻿using LetsEncrypt.ACME.Simple.Clients;
+using LetsEncrypt.ACME.Simple.Services;
+using System.Collections.Generic;
+using System.Linq;
+
+namespace LetsEncrypt.ACME.Simple.Plugins.TargetPlugins
+{
+    class Manual : ScriptClient, ITargetPlugin
+    {
+        string IHasName.Name => nameof(Manual);
+        string IHasName.Description => "Manually input host names";
+
+        Target ITargetPlugin.Default(Options options)
+        {
+            if (!string.IsNullOrEmpty(options.ManualHost))
+            {
                 return Create(options, ParseSanList(options.ManualHost));
-            }
-            return null;
-        }
-
-        Target ITargetPlugin.Aquire(Options options, InputService input)
-        {
-            List<string> sanList = ParseSanList(input.RequestString("Enter comma-separated list of host names, starting with the primary one"));
-            if (sanList != null)
-            {
-                return Create(options, sanList);
-            }
-            return null;
-        }
-
-        Target Create(Options options, List<string> sanList)
-        {
-            return new Target()
-            {
-                Host = sanList.First(),
-                HostIsDns = true,
-                IIS = options.ManualTargetIsIIS,
-                AlternativeNames = sanList,
-                PluginName = PluginName
-            };
-        }
-
-        Target ITargetPlugin.Refresh(Options options, Target scheduled)
-        {
-            return scheduled;
-        }
-
-        private List<string> ParseSanList(string input)
-        {
-            var ret = new List<string>();
-            if (!string.IsNullOrEmpty(input))
-            {
-                ret.AddRange(input.
-                                ToLower().
-                                Split(',').
-                                Where(x => !string.IsNullOrWhiteSpace(x)).
-                                Select(x => x.Trim()).
-                                Distinct());
-            }
-            if (ret.Count > Settings.maxNames)
-            {
-                Program.Log.Error($"You entered too many hosts for a single certificate. Let's Encrypt currently has a maximum of {Settings.maxNames} alternative names per certificate.");
-                return null;
-            }
-            if (ret.Count == 0)
-            {
-                Program.Log.Error("No host names provided.");
-                return null;
-            }
-            return ret;
-        }
-    }
->>>>>>> af1517e5
+            }
+            return null;
+        }
+
+        Target ITargetPlugin.Aquire(Options options, InputService input)
+        {
+            List<string> sanList = ParseSanList(input.RequestString("Enter comma-separated list of host names, starting with the primary one"));
+            if (sanList != null)
+            {
+                return Create(options, sanList);
+            }
+            return null;
+        }
+
+        Target Create(Options options, List<string> sanList)
+        {
+            return new Target()
+            {
+                Host = sanList.First(),
+                HostIsDns = true,
+                IIS = options.ManualTargetIsIIS,
+                AlternativeNames = sanList,
+                PluginName = PluginName
+            };
+        }
+
+        Target ITargetPlugin.Refresh(Options options, Target scheduled)
+        {
+            return scheduled;
+        }
+
+        private List<string> ParseSanList(string input)
+        {
+            var ret = new List<string>();
+            if (!string.IsNullOrEmpty(input))
+            {
+                ret.AddRange(input.
+                                ToLower().
+                                Split(',').
+                                Where(x => !string.IsNullOrWhiteSpace(x)).
+                                Select(x => x.Trim()).
+                                Distinct());
+            }
+            if (ret.Count > Settings.maxNames)
+            {
+                Program.Log.Error($"You entered too many hosts for a single certificate. Let's Encrypt currently has a maximum of {Settings.maxNames} alternative names per certificate.");
+                return null;
+            }
+            if (ret.Count == 0)
+            {
+                Program.Log.Error("No host names provided.");
+                return null;
+            }
+            return ret;
+        }
+    }
 }