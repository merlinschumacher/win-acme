using System;
using Newtonsoft.Json;
<<<<<<< HEAD
using System.Collections.Generic;
using LetsEncrypt.ACME.Simple.Plugins.TargetPlugins;

=======
using System.Collections.Generic;
using LetsEncrypt.ACME.Simple.Plugins.TargetPlugins;
using LetsEncrypt.ACME.Simple.Clients;

>>>>>>> af1517e5
namespace LetsEncrypt.ACME.Simple
{
    public class ScheduledRenewal
    {
        public DateTime Date { get; set; }
        public Target Binding { get; set; }
        public string CentralSsl { get; set; }
        public bool? San { get; set; }
        public string KeepExisting { get; set; }
        public string Script { get; set; }
        public string ScriptParameters { get; set; }
        public bool Warmup { get; set; }

        public override string ToString() => $"{Binding?.Host ?? "[unknown]"} - renew after {Date.ToString(Properties.Settings.Default.FileDateFormat)}";

        internal string Save()
        {
            return JsonConvert.SerializeObject(this);
        }

        internal static ScheduledRenewal Load(string renewal)
        {
            var result = JsonConvert.DeserializeObject<ScheduledRenewal>(renewal);

			if (result == null || result.Binding == null) {
                Program.Log.Error("Unable to deserialize renewal {renewal}", renewal);
                return null;
            }

            if (result.Binding.AlternativeNames == null)
            {
                result.Binding.AlternativeNames = new List<string>();
            }

<<<<<<< HEAD
            if (result.Binding.Plugin == null) {
                Program.Log.Error("Plugin {plugin} not found", result.Binding.PluginName);
                return null;
            }

            if (result.Binding.HostIsDns == null)
            {
                result.Binding.HostIsDns = !result.San;
            }

            try {
                ITargetPlugin target = result.GetTargetPlugin();
                if (target != null)
                {
                    result.Binding = target.Refresh(Program.Options, result.Binding);
                    if (result.Binding == null)
                    {
                        // No match, return nothing, effectively cancelling the renewal
                        Program.Log.Error("Target for {result} no longer found, cancelling renewal", result);
                        return null;
                    }
                }
            } catch (Exception ex) {
                Program.Log.Warning("Error refreshing renewal for {host} - {@ex}", result.Binding.Host, ex);
=======
            if (result.Binding.HostIsDns == null)
            {
                result.Binding.HostIsDns = !result.San;
            }

            if (result.Binding.IIS == null)
            {
                result.Binding.IIS = !(result.Binding.PluginName == ScriptClient.PluginName);
            }

            try {
                ITargetPlugin target = result.Binding.GetTargetPlugin();
                if (target != null)
                {
                    result.Binding = target.Refresh(Program.Options, result.Binding);
                    if (result.Binding == null)
                    {
                        // No match, return nothing, effectively cancelling the renewal
                        Program.Log.Error("Target for {result} no longer found, cancelling renewal", result);
                        return null;
                    }
                }
                else
                {
                    Program.Log.Error("TargetPlugin not found {PluginName} {TargetPluginName}", result.Binding.PluginName, result.Binding.TargetPluginName);
                    return null;
                }
            } catch (Exception ex) {
                Program.Log.Warning("Error refreshing renewal for {host} - {@ex}", result.Binding.Host, ex);
>>>>>>> af1517e5
            }

			return result;
        }
<<<<<<< HEAD

        /// <summary>
        /// Get the TargetPlugin which was used (or can be assumed to have been used) to create this
        /// ScheduledRenewal
        /// </summary>
        /// <returns></returns>
        internal ITargetPlugin GetTargetPlugin()
        {
            switch (Binding.PluginName) {
                case IISPlugin.PluginName:
                    if (Binding.HostIsDns == false) {
                        return Program.Plugins.GetByName(Program.Plugins.Target, nameof(IISSite));
                    } else {
                        return Program.Plugins.GetByName(Program.Plugins.Target, nameof(IISBinding));
                    }
                case IISSiteServerPlugin.PluginName:
                    return Program.Plugins.GetByName(Program.Plugins.Target, nameof(IISSites));
                case nameof(Manual):
                    return Program.Plugins.GetByName(Program.Plugins.Target, nameof(Manual));
                default:
                    return null;
            }
        }
=======
>>>>>>> af1517e5
    }
}<|MERGE_RESOLUTION|>--- conflicted
+++ resolved
@@ -1,15 +1,9 @@
 using System;
 using Newtonsoft.Json;
-<<<<<<< HEAD
-using System.Collections.Generic;
-using LetsEncrypt.ACME.Simple.Plugins.TargetPlugins;
-
-=======
-using System.Collections.Generic;
-using LetsEncrypt.ACME.Simple.Plugins.TargetPlugins;
-using LetsEncrypt.ACME.Simple.Clients;
-
->>>>>>> af1517e5
+using System.Collections.Generic;
+using LetsEncrypt.ACME.Simple.Plugins.TargetPlugins;
+using LetsEncrypt.ACME.Simple.Clients;
+
 namespace LetsEncrypt.ACME.Simple
 {
     public class ScheduledRenewal
@@ -34,101 +28,48 @@
         {
             var result = JsonConvert.DeserializeObject<ScheduledRenewal>(renewal);
 
-			if (result == null || result.Binding == null) {
-                Program.Log.Error("Unable to deserialize renewal {renewal}", renewal);
-                return null;
+			if (result == null || result.Binding == null) {
+                Program.Log.Error("Unable to deserialize renewal {renewal}", renewal);
+                return null;
             }
 
-            if (result.Binding.AlternativeNames == null)
-            {
-                result.Binding.AlternativeNames = new List<string>();
+            if (result.Binding.AlternativeNames == null)
+            {
+                result.Binding.AlternativeNames = new List<string>();
             }
 
-<<<<<<< HEAD
-            if (result.Binding.Plugin == null) {
-                Program.Log.Error("Plugin {plugin} not found", result.Binding.PluginName);
-                return null;
+            if (result.Binding.HostIsDns == null)
+            {
+                result.Binding.HostIsDns = !result.San;
             }
 
-            if (result.Binding.HostIsDns == null)
-            {
-                result.Binding.HostIsDns = !result.San;
+            if (result.Binding.IIS == null)
+            {
+                result.Binding.IIS = !(result.Binding.PluginName == ScriptClient.PluginName);
             }
 
-            try {
-                ITargetPlugin target = result.GetTargetPlugin();
-                if (target != null)
-                {
-                    result.Binding = target.Refresh(Program.Options, result.Binding);
-                    if (result.Binding == null)
-                    {
-                        // No match, return nothing, effectively cancelling the renewal
-                        Program.Log.Error("Target for {result} no longer found, cancelling renewal", result);
-                        return null;
-                    }
-                }
-            } catch (Exception ex) {
-                Program.Log.Warning("Error refreshing renewal for {host} - {@ex}", result.Binding.Host, ex);
-=======
-            if (result.Binding.HostIsDns == null)
-            {
-                result.Binding.HostIsDns = !result.San;
-            }
-
-            if (result.Binding.IIS == null)
-            {
-                result.Binding.IIS = !(result.Binding.PluginName == ScriptClient.PluginName);
-            }
-
-            try {
-                ITargetPlugin target = result.Binding.GetTargetPlugin();
-                if (target != null)
-                {
-                    result.Binding = target.Refresh(Program.Options, result.Binding);
-                    if (result.Binding == null)
-                    {
-                        // No match, return nothing, effectively cancelling the renewal
-                        Program.Log.Error("Target for {result} no longer found, cancelling renewal", result);
-                        return null;
-                    }
-                }
-                else
-                {
-                    Program.Log.Error("TargetPlugin not found {PluginName} {TargetPluginName}", result.Binding.PluginName, result.Binding.TargetPluginName);
-                    return null;
-                }
-            } catch (Exception ex) {
-                Program.Log.Warning("Error refreshing renewal for {host} - {@ex}", result.Binding.Host, ex);
->>>>>>> af1517e5
+            try {
+                ITargetPlugin target = result.Binding.GetTargetPlugin();
+                if (target != null)
+                {
+                    result.Binding = target.Refresh(Program.Options, result.Binding);
+                    if (result.Binding == null)
+                    {
+                        // No match, return nothing, effectively cancelling the renewal
+                        Program.Log.Error("Target for {result} no longer found, cancelling renewal", result);
+                        return null;
+                    }
+                }
+                else
+                {
+                    Program.Log.Error("TargetPlugin not found {PluginName} {TargetPluginName}", result.Binding.PluginName, result.Binding.TargetPluginName);
+                    return null;
+                }
+            } catch (Exception ex) {
+                Program.Log.Warning("Error refreshing renewal for {host} - {@ex}", result.Binding.Host, ex);
             }
 
 			return result;
         }
-<<<<<<< HEAD
-
-        /// <summary>
-        /// Get the TargetPlugin which was used (or can be assumed to have been used) to create this
-        /// ScheduledRenewal
-        /// </summary>
-        /// <returns></returns>
-        internal ITargetPlugin GetTargetPlugin()
-        {
-            switch (Binding.PluginName) {
-                case IISPlugin.PluginName:
-                    if (Binding.HostIsDns == false) {
-                        return Program.Plugins.GetByName(Program.Plugins.Target, nameof(IISSite));
-                    } else {
-                        return Program.Plugins.GetByName(Program.Plugins.Target, nameof(IISBinding));
-                    }
-                case IISSiteServerPlugin.PluginName:
-                    return Program.Plugins.GetByName(Program.Plugins.Target, nameof(IISSites));
-                case nameof(Manual):
-                    return Program.Plugins.GetByName(Program.Plugins.Target, nameof(Manual));
-                default:
-                    return null;
-            }
-        }
-=======
->>>>>>> af1517e5
     }
 }