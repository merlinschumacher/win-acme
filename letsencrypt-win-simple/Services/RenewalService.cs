--- conflicted
+++ resolved
@@ -93,6 +93,10 @@
             {
                 _log.Information(true, "Renewal for {host} succeeded", renewal.Binding.Host);
             }
+            else
+            {
+                _log.Error("Renewal for {host} failed, will retry on next run", renewal.Binding.Host);
+            }
 
             // Set next date
             if (result.Success)
@@ -157,29 +161,7 @@
             {
                 result.Binding.IIS = !(result.Binding.PluginName == Plugins.InstallationPlugins.ScriptInstallerFactory.PluginName);
             }
-<<<<<<< HEAD
 
-            try
-            {
-                using (var scope = AutofacBuilder.Renewal(Program.Container, result, false))
-                {
-                    var targetPlugin = scope.Resolve<ITargetPlugin>();
-                    result.Binding = targetPlugin.Refresh(result.Binding);
-                    if (result.Binding == null)
-                    {
-                        // No match, return nothing, effectively cancelling the renewal
-                        _log.Error("Cancelling renewal");
-                        return null;
-                    }
-                }
-            }
-            catch (Exception ex)
-            {
-                _log.Warning("Error refreshing renewal for {host} - {@ex}", result.Binding.Host, ex);
-            }
-
-=======
->>>>>>> b6d7531d
             return result;
         }
 
