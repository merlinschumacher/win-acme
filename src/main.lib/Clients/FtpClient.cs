--- conflicted
+++ resolved
@@ -1,20 +1,20 @@
-﻿using FluentFTP;
+﻿using FluentFTP;
 using PKISharp.WACS.Configuration;
 using PKISharp.WACS.Services;
 using System;
-using System.Collections.Generic;
+using System.Collections.Generic;
 using System.IO;
-using System.Linq;
+using System.Linq;
 using System.Net;
-using System.Threading.Tasks;
-
+using System.Threading.Tasks;
+
 namespace PKISharp.WACS.Clients
 {
     internal class FtpClient
     {
         private NetworkCredential? Credential { get; set; }
         private readonly ILogService _log;
-        private FluentFTP.FtpClient? _cacheClient;
+        private FluentFTP.FtpClient? _cacheClient;
 
         public FtpClient(
             NetworkCredentialOptions? options,
@@ -26,108 +26,94 @@
             {
                 Credential = options.GetCredential(secretService);
             }
-        }
-
-<<<<<<< HEAD
-        private async Task<FluentFTP.FtpClient> CreateClient(Uri uri)
-=======
-        private AsyncFtpClient? _cacheClient;
-        private async Task<AsyncFtpClient> CreateClient(Uri uri)
->>>>>>> 7679b752
-        {
-            if (_cacheClient == null || 
-                !_cacheClient.IsConnected || 
-                !_cacheClient.IsAuthenticated)
-            {
-                var port = uri.Port == -1 ? 21 : uri.Port;
-<<<<<<< HEAD
-                var client = new FluentFTP.FtpClient(uri.Host, port, Credential?.UserName, Credential?.Password);
-                client.ValidateAnyCertificate = true;
-                client.OnLogEvent += (level, message) =>
-                {
-                    switch (level)
-                    {
-                        case FtpTraceLevel.Verbose:
-                            _log.Verbose("FTP: {message}", message);
-                            break;
-                        case FtpTraceLevel.Info:
-                            _log.Information("FTP: {message}", message);
-                            break;
-                        case FtpTraceLevel.Warn:
-                            _log.Warning("FTP: {message}", message);
-                            break;
-                        case FtpTraceLevel.Error:
-                            _log.Error("FTP: {message}", message);
-                            break;
-                    }
-                };
-                await client.AutoConnectAsync();
-=======
-                var options = new FtpConfig()
-                {
-                    ValidateAnyCertificate = true,
-                };
-                var client = new AsyncFtpClient(uri.Host, port, options)
-                {
-                    Credentials = Credential
-                };
-                await client.AutoConnect();
->>>>>>> 7679b752
-                _cacheClient = client;
-                _log.Information("Established connection with ftp server at {host}:{port}, encrypted: {enc}", uri.Host, port, _cacheClient.IsEncrypted);
-            }
-            return _cacheClient;
-        }
+        }
+
+        private AsyncFtpClient? _cacheClient;
+        private async Task<AsyncFtpClient> CreateClient(Uri uri)
+        {
+            if (_cacheClient == null || 
+                !_cacheClient.IsConnected || 
+                !_cacheClient.IsAuthenticated)
+            {
+                var port = uri.Port == -1 ? 21 : uri.Port;
+                var options = new FtpConfig()
+                {
+                    ValidateAnyCertificate = true,
+                };
+                var client = new AsyncFtpClient(uri.Host, port, options)
+                {
+                    Credentials = Credential
+                };
+                client.OnLogEvent += (level, message) =>
+                {
+                    switch (level)
+                    {
+                        case FtpTraceLevel.Verbose:
+                            _log.Verbose("FTP: {message}", message);
+                            break;
+                        case FtpTraceLevel.Info:
+                            _log.Information("FTP: {message}", message);
+                            break;
+                        case FtpTraceLevel.Warn:
+                            _log.Warning("FTP: {message}", message);
+                            break;
+                        case FtpTraceLevel.Error:
+                            _log.Error("FTP: {message}", message);
+                            break;
+                    }
+                };
+                await client.AutoConnect();
+                _cacheClient = client;
+                _log.Information("Established connection with ftp server at {host}:{port}, encrypted: {enc}", uri.Host, port, _cacheClient.IsEncrypted);
+            }
+            return _cacheClient;
+        }
 
         public async Task Upload(string ftpPath, string content)
-        {
+        {
             var stream = new MemoryStream();
             using var writer = new StreamWriter(stream);
             writer.Write(content);
             writer.Flush();
-            stream.Position = 0;
-
-            var uri = new Uri(ftpPath);
-            var client = await CreateClient(uri);
-<<<<<<< HEAD
-            var status = await client.UploadStreamAsync(stream, uri.PathAndQuery, FtpRemoteExists.Overwrite, true);
-=======
-            var status = await client.UploadStream(stream, uri.PathAndQuery, FtpRemoteExists.Overwrite, true);
->>>>>>> 7679b752
-            if (status == FtpStatus.Success)
-            {
-                _log.Debug("Upload {ftpPath} status {StatusDescription}", ftpPath, status);
-            }
-            else
-            {
-                _log.Warning("Upload {ftpPath} status {StatusDescription}", ftpPath, status);
+            stream.Position = 0;
+
+            var uri = new Uri(ftpPath);
+            var client = await CreateClient(uri);
+            var status = await client.UploadStream(stream, uri.PathAndQuery, FtpRemoteExists.Overwrite, true);
+            if (status == FtpStatus.Success)
+            {
+                _log.Debug("Upload {ftpPath} status {StatusDescription}", ftpPath, status);
+            }
+            else
+            {
+                _log.Warning("Upload {ftpPath} status {StatusDescription}", ftpPath, status);
             }
         }
 
         public async Task<IEnumerable<string>> GetFiles(string ftpPath)
-        {
-            var uri = new Uri(ftpPath);
-            var client = await CreateClient(uri);
+        {
+            var uri = new Uri(ftpPath);
+            var client = await CreateClient(uri);
             var list = await client.GetListing(uri.PathAndQuery);
-            if (list == null)
-            {
-                return new List<string>();
+            if (list == null)
+            {
+                return new List<string>();
             }
             return list.Select(x => x.Name);
-        }
-
+        }
+
         public async Task DeleteFolder(string ftpPath)
-        {
-            var uri = new Uri(ftpPath);
-            var client = await CreateClient(uri);
+        {
+            var uri = new Uri(ftpPath);
+            var client = await CreateClient(uri);
             await client.DeleteDirectory(uri.PathAndQuery);
             _log.Debug("Delete folder {ftpPath}", ftpPath);
-        }
+        }
 
         public async Task DeleteFile(string ftpPath)
-        {
-            var uri = new Uri(ftpPath);
-            var client = await CreateClient(uri);
+        {
+            var uri = new Uri(ftpPath);
+            var client = await CreateClient(uri);
             await client.DeleteFile(uri.PathAndQuery);
             _log.Debug("Delete file {ftpPath}", ftpPath);
         }
