--- conflicted
+++ resolved
@@ -1,81 +1,77 @@
-﻿using System;
-<<<<<<< HEAD
-using System.Diagnostics;
-=======
-#if !DEBUG
-using System.Diagnostics;
-#endif
->>>>>>> 51d90ddb
-using System.IO;
-using System.Linq;
-using System.Reflection;
-
-namespace PKISharp.WACS.Services
-{
-    public class VersionService
-    {
-        public VersionService(ILogService log)
-        {
-            if (ExePath == null)
-            {
-                log.Error("Unable to determine main module filename.");
-                throw new InvalidOperationException();
-            }
-            var processInfo = new FileInfo(ExePath);
-
-            // Check for running as local .NET tool
-            if (processInfo.Name == "dotnet.exe")
-            {
-                log.Error("Running as a local dotnet tool is not supported. Please install using the --global option.");
-                throw new InvalidOperationException();
-            }
-            // Check for running as global .NET tool
-            if (processInfo.Name == "wacs.dll")
-            {
-#if !DEBUG
-                DotNetTool = true;
-                PluginPath = processInfo.DirectoryName!;
-                processInfo = new FileInfo(Process.GetCurrentProcess().MainModule?.FileName!);
-                ExePath = processInfo.FullName;
-                SettingsPath = Path.Combine(processInfo.Directory!.FullName, ".store", "win-acme");
-#endif
-            }
-
-            log.Verbose("ExePath: {ex}", ExePath);
-            log.Verbose("ResourcePath: {ex}", ResourcePath);
-            log.Verbose("PluginPath: {ex}", PluginPath);
-        }
-        public static bool DotNetTool { get; private set; } = false;
-        public static string SettingsPath { get; private set; } = AppContext.BaseDirectory;
-        public static string BasePath { get; private set; } = AppContext.BaseDirectory;
-        public static string PluginPath { get; private set; } = AppContext.BaseDirectory;
-        public static string ExePath { get; private set; } = Environment.GetCommandLineArgs().First();
-        public static string ResourcePath { get; private set; } = AppContext.BaseDirectory;
-        public static string Bitness => Environment.Is64BitProcess ? "64-bit" : "32-bit";
-        public static bool Pluggable =>
-#if DEBUG || PLUGGABLE
-                true;
-#else
-                false;
-#endif
-        public static bool Debug =>
-#if DEBUG
-                true;
-#else
-                false;
-#endif
-
-        public static string BuildType 
-        { 
-            get
-            {
-                var build = $"{(Debug ? "debug" : "release")}, " +
-                    $"{(Pluggable ? "pluggable" : "trimmed")}, " +
-                    $"{(DotNetTool ? "dotnet" : "standalone")}";
-                return build;
-            }
-        }
-
-        public static Version SoftwareVersion => Assembly.GetEntryAssembly()?.GetName().Version!;
-    }
-}
+﻿using System;
+#if !DEBUG
+using System.Diagnostics;
+#endif
+using System.IO;
+using System.Linq;
+using System.Reflection;
+
+namespace PKISharp.WACS.Services
+{
+    public class VersionService
+    {
+        public VersionService(ILogService log)
+        {
+            if (ExePath == null)
+            {
+                log.Error("Unable to determine main module filename.");
+                throw new InvalidOperationException();
+            }
+            var processInfo = new FileInfo(ExePath);
+
+            // Check for running as local .NET tool
+            if (processInfo.Name == "dotnet.exe")
+            {
+                log.Error("Running as a local dotnet tool is not supported. Please install using the --global option.");
+                throw new InvalidOperationException();
+            }
+            // Check for running as global .NET tool
+            if (processInfo.Name == "wacs.dll")
+            {
+#if !DEBUG
+                DotNetTool = true;
+                PluginPath = processInfo.DirectoryName!;
+                processInfo = new FileInfo(Process.GetCurrentProcess().MainModule?.FileName!);
+                ExePath = processInfo.FullName;
+                SettingsPath = Path.Combine(processInfo.Directory!.FullName, ".store", "win-acme");
+#endif
+            }
+
+            log.Verbose("ExePath: {ex}", ExePath);
+            log.Verbose("ResourcePath: {ex}", ResourcePath);
+            log.Verbose("PluginPath: {ex}", PluginPath);
+        }
+        public static bool DotNetTool { get; private set; } = false;
+        public static string SettingsPath { get; private set; } = AppContext.BaseDirectory;
+        public static string BasePath { get; private set; } = AppContext.BaseDirectory;
+        public static string PluginPath { get; private set; } = AppContext.BaseDirectory;
+        public static string ExePath { get; private set; } = Environment.GetCommandLineArgs().First();
+        public static string ResourcePath { get; private set; } = AppContext.BaseDirectory;
+        public static string Bitness => Environment.Is64BitProcess ? "64-bit" : "32-bit";
+        public static bool Pluggable =>
+#if DEBUG || PLUGGABLE
+                true;
+#else
+                false;
+#endif
+        public static bool Debug =>
+#if DEBUG
+                true;
+#else
+                false;
+#endif
+
+        public static string BuildType 
+        { 
+            get
+            {
+                var build = $"{(Debug ? "debug" : "release")}, " +
+                    $"{(Pluggable ? "pluggable" : "trimmed")}, " +
+                    $"{(DotNetTool ? "dotnet" : "standalone")}";
+                return build;
+            }
+        }
+
+        public static Version SoftwareVersion => Assembly.GetEntryAssembly()?.GetName().Version!;
+    }
+}