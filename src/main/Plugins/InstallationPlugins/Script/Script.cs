--- conflicted
+++ resolved
@@ -24,11 +24,7 @@
             var defaultStoreInfo = newCertificate.StoreInfo[defaultStoreType];
             var parameters = _options.ScriptParameters ?? "";
             parameters = parameters.Replace("{0}", newCertificate.SubjectName);
-<<<<<<< HEAD
-            parameters = parameters.Replace("{1}", _renewal.PfxPassword.Value);
-=======
             parameters = parameters.Replace("{1}", _renewal.PfxPassword?.Value);
->>>>>>> 9471b688
             parameters = parameters.Replace("{2}", newCertificate.CacheFile?.FullName);
             parameters = parameters.Replace("{3}", defaultStoreInfo.Path);
             parameters = parameters.Replace("{4}", newCertificate.Certificate.FriendlyName);
@@ -36,11 +32,7 @@
             parameters = parameters.Replace("{6}", newCertificate.CacheFile?.Directory.FullName);
             parameters = parameters.Replace("{7}", _renewal.Id);
 
-<<<<<<< HEAD
-            parameters = parameters.Replace("{CachePassword}", _renewal.PfxPassword.Value);
-=======
             parameters = parameters.Replace("{CachePassword}", _renewal.PfxPassword?.Value);
->>>>>>> 9471b688
             parameters = parameters.Replace("{CacheFile}", newCertificate.CacheFile?.FullName);
             parameters = parameters.Replace("{CacheFolder}", newCertificate.CacheFile?.FullName);
             parameters = parameters.Replace("{CertCommonName}", newCertificate.SubjectName);
