--- conflicted
+++ resolved
@@ -1,32 +1,27 @@
-<Project Sdk="Microsoft.NET.Sdk">
-
-  <PropertyGroup>
-    <TargetFramework>net7.0</TargetFramework>
-    <RootNamespace>PKISharp.WACS.Plugins.StorePlugins</RootNamespace>
-    <AssemblyName>PKISharp.WACS.Plugins.StorePlugins.KeyVault</AssemblyName>
-    <Version>2.1.0.0</Version>
-    <AssemblyVersion>2.1.0.0</AssemblyVersion>
-    <FileVersion>2.1.0.0</FileVersion>
-  </PropertyGroup>
-
-  <PropertyGroup>
-    <Nullable>enable</Nullable>
-  </PropertyGroup>
-  
-  <ItemGroup>
-<<<<<<< HEAD
-    <PackageReference Include="Azure.Identity" Version="1.10.4" />
-    <PackageReference Include="Azure.ResourceManager.KeyVault" Version="1.2.0" />
-=======
-    <PackageReference Include="Azure.Identity" Version="1.10.2" />
-    <PackageReference Include="Azure.ResourceManager.KeyVault" Version="1.1.0" />
->>>>>>> ad5847bf
-    <PackageReference Include="Azure.Security.KeyVault.Certificates" Version="4.5.1" />
-  </ItemGroup>
-
-  <ItemGroup>
-    <ProjectReference Include="..\main.lib\wacs.lib.csproj" />
-    <ProjectReference Include="..\plugin.common.azure\wacs.common.azure.csproj" />
-  </ItemGroup>
-
-</Project>
+<Project Sdk="Microsoft.NET.Sdk">
+
+  <PropertyGroup>
+    <TargetFramework>net7.0</TargetFramework>
+    <RootNamespace>PKISharp.WACS.Plugins.StorePlugins</RootNamespace>
+    <AssemblyName>PKISharp.WACS.Plugins.StorePlugins.KeyVault</AssemblyName>
+    <Version>2.1.0.0</Version>
+    <AssemblyVersion>2.1.0.0</AssemblyVersion>
+    <FileVersion>2.1.0.0</FileVersion>
+  </PropertyGroup>
+
+  <PropertyGroup>
+    <Nullable>enable</Nullable>
+  </PropertyGroup>
+  
+  <ItemGroup>
+    <PackageReference Include="Azure.Identity" Version="1.10.4" />
+    <PackageReference Include="Azure.ResourceManager.KeyVault" Version="1.2.0" />
+    <PackageReference Include="Azure.Security.KeyVault.Certificates" Version="4.5.1" />
+  </ItemGroup>
+
+  <ItemGroup>
+    <ProjectReference Include="..\main.lib\wacs.lib.csproj" />
+    <ProjectReference Include="..\plugin.common.azure\wacs.common.azure.csproj" />
+  </ItemGroup>
+
+</Project>